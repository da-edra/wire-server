--- conflicted
+++ resolved
@@ -40,13 +40,9 @@
 - git: https://github.com/wireapp/saml2-web-sso
   commit: c03d17d656ac467350c983d5f844c199e5daceea    # master (Feb 21, 2019)
 - git: https://github.com/wireapp/hscim
-<<<<<<< HEAD
   commit: b2ddde040426d332a2eddcddb00e81ffb1144a90    # master (March 13, 2019)
-=======
-  commit: 42f6018812bf0f04741231b67b1f5e790ce0d489    # master (Feb 25, 2019)
 - git: https://gitlab.com/fisx/tinylog
   commit: 8db744579ae38ea28139af4dc87635d709761779    # https://gitlab.com/twittner/tinylog/merge_requests/6
->>>>>>> 1340dfa6
 
 flags:
   types-common:
