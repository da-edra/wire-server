--- conflicted
+++ resolved
@@ -22,11 +22,7 @@
         if not public
             then return Nothing
             else do
-<<<<<<< HEAD
-                url <- genSignedURI (S3.plainKey ast)
-=======
                 url <- genSignedURL (S3.plainKey ast)
->>>>>>> 3966ea2a
                 return $! Just $! url
 
 downloadOtr :: UserId -> ConvId -> AssetId -> Handler (Maybe URI)
@@ -34,10 +30,5 @@
   where
     notFound = return Nothing
     found _  = do
-<<<<<<< HEAD
-        url <- genSignedURI (S3.otrKey cnv ast)
-        return $! Just $! url
-=======
         url <- genSignedURL (S3.otrKey cnv ast)
-        return $! Just $! url
->>>>>>> 3966ea2a
+        return $! Just $! url