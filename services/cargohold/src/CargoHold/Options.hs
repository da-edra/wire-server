{-# LANGUAGE DeriveGeneric     #-}
{-# LANGUAGE OverloadedStrings #-}
{-# LANGUAGE StrictData        #-}
{-# LANGUAGE TemplateHaskell   #-}

module CargoHold.Options where

import CargoHold.CloudFront (Domain (..), KeyPairId (..))
import Control.Lens
import Data.Aeson.TH
import Data.Monoid
import Data.Text (Text)
import GHC.Generics
import Options.Applicative
import Util.Options
import Util.Options.Common

import qualified Data.Text as T

data CloudFrontOpts = CloudFrontOpts
    { _cfDomain     :: Domain
    , _cfKeyPairId  :: KeyPairId
    , _cfPrivateKey :: FilePath
    } deriving (Show, Generic)

deriveFromJSON toOptionFieldName ''CloudFrontOpts
makeLenses ''CloudFrontOpts

data AWSOpts = AWSOpts
<<<<<<< HEAD
    { _awsS3Endpoint   :: AWSEndpoint
    , _awsS3Bucket     :: Text
    , _awsCloudFront   :: Maybe CloudFrontOpts
=======
    { _awsKeyId              :: !(Maybe Aws.AccessKeyId)
    , _awsSecretKey          :: !(Maybe Aws.SecretAccessKey)
    , _awsS3Endpoint         :: !AWSEndpoint
    , _awsS3DownloadEndpoint :: !(Maybe AWSEndpoint)
    , _awsS3Bucket           :: !Text
    , _awsCloudFront         :: !(Maybe CloudFrontOpts)
>>>>>>> fdbf843b
    } deriving (Show, Generic)

deriveFromJSON toOptionFieldName ''AWSOpts
makeLenses ''AWSOpts

data Settings = Settings
    { _setMaxTotalBytes   :: !Int
    , _setDownloadLinkTTL :: !Word
    } deriving (Show, Generic)

deriveFromJSON toOptionFieldName ''Settings
makeLenses ''Settings

data Opts = Opts
    { _optCargohold :: !Endpoint
    , _optAws       :: !AWSOpts
    , _optSettings  :: !Settings
    } deriving (Show, Generic)

deriveFromJSON toOptionFieldName ''Opts
makeLenses ''Opts

parseOptions :: IO Opts
parseOptions = execParser (info (helper <*> optsParser) desc)
  where
    desc = header "CargoHold - Asset Service" <> fullDesc

optsParser :: Parser Opts
optsParser = Opts <$>
    (Endpoint <$>
        (textOption $
            long "host"
            <> value "*4"
            <> showDefault
            <> metavar "HOSTNAME"
            <> help "Hostname or address to bind to")
        <*>
        (option auto $
            long "port"
            <> short 'p'
            <> metavar "PORT"
            <> help "Port to listen on"))
    <*> awsParser
    <*> settingsParser
  where
    cloudFrontParser :: Parser CloudFrontOpts
    cloudFrontParser = CloudFrontOpts <$>
            (fmap Domain . textOption $
                long "aws-cloudfront-domain"
                <> metavar "STRING"
                <> help "AWS CloudFront Domain")

        <*> (fmap KeyPairId . textOption $
                long "aws-cloudfront-keypair-id"
                <> metavar "STRING"
                <> help "AWS CloudFront Keypair ID")

        <*> strOption
                (long "aws-cloudfront-private-key"
                <> metavar "FILE"
                <> help "AWS CloudFront Private Key")

    awsParser :: Parser AWSOpts
    awsParser = AWSOpts <$>
            (option parseAWSEndpoint $
                long "aws-s3-endpoint"
                <> value (AWSEndpoint "s3.eu-west-1.amazonaws.com" True 443)
                <> metavar "STRING" 
                <> showDefault
                <> help "aws S3 endpoint")

        <*> optional (option parseAWSEndpoint $
                long "aws-s3-download-endpoint"
                <> metavar "STRING"
                <> showDefault
                <> help "aws S3 endpoint used for generating download links")

        <*> (fmap T.pack . strOption $
                long "aws-s3-bucket"
                <> metavar "STRING"
                <> help "S3 bucket name")
        <*> optional cloudFrontParser

    settingsParser :: Parser Settings
    settingsParser = Settings <$>
            option auto
            (long "max-total-bytes"
            <> metavar "INT"
            <> value (25 * 1024 * 1024)
            <> showDefault
            <> help "Maximum allowed size in bytes for uploads")
        <*> option auto
            (long "download-link-ttl"
            <> metavar "INT"
            <> value 300
            <> showDefault
            <> help "TTL for download links in seconds")<|MERGE_RESOLUTION|>--- conflicted
+++ resolved
@@ -27,18 +27,10 @@
 makeLenses ''CloudFrontOpts
 
 data AWSOpts = AWSOpts
-<<<<<<< HEAD
-    { _awsS3Endpoint   :: AWSEndpoint
-    , _awsS3Bucket     :: Text
-    , _awsCloudFront   :: Maybe CloudFrontOpts
-=======
-    { _awsKeyId              :: !(Maybe Aws.AccessKeyId)
-    , _awsSecretKey          :: !(Maybe Aws.SecretAccessKey)
-    , _awsS3Endpoint         :: !AWSEndpoint
+    { _awsS3Endpoint         :: !AWSEndpoint
     , _awsS3DownloadEndpoint :: !(Maybe AWSEndpoint)
     , _awsS3Bucket           :: !Text
     , _awsCloudFront         :: !(Maybe CloudFrontOpts)
->>>>>>> fdbf843b
     } deriving (Show, Generic)
 
 deriveFromJSON toOptionFieldName ''AWSOpts
@@ -106,7 +98,7 @@
             (option parseAWSEndpoint $
                 long "aws-s3-endpoint"
                 <> value (AWSEndpoint "s3.eu-west-1.amazonaws.com" True 443)
-                <> metavar "STRING" 
+                <> metavar "STRING"
                 <> showDefault
                 <> help "aws S3 endpoint")
 
