{-# LANGUAGE DeriveGeneric     #-}
{-# LANGUAGE OverloadedStrings #-}
{-# LANGUAGE StrictData        #-}
{-# LANGUAGE TemplateHaskell   #-}

module CargoHold.Options where

import CargoHold.CloudFront (Domain (..), KeyPairId (..))
import Control.Lens
import Data.Aeson.TH
import Data.Monoid
import Data.Text (Text)
import GHC.Generics
import Options.Applicative
import Util.Options
import Util.Options.Common

import qualified Data.Text as T

data CloudFrontOpts = CloudFrontOpts
    { _cfDomain     :: Domain
    , _cfKeyPairId  :: KeyPairId
    , _cfPrivateKey :: FilePath
    } deriving (Show, Generic)

deriveFromJSON toOptionFieldName ''CloudFrontOpts
makeLenses ''CloudFrontOpts

data AWSOpts = AWSOpts
<<<<<<< HEAD
    { _awsS3Endpoint   :: AWSEndpoint
=======
    { _awsKeyId        :: !(Maybe Aws.AccessKeyId)
    , _awsSecretKey    :: !(Maybe Aws.SecretAccessKey)
    , _awsS3Endpoint   :: AWSEndpoint
>>>>>>> 3966ea2a
    , _awsS3Bucket     :: Text
    , _awsCloudFront   :: Maybe CloudFrontOpts
    } deriving (Show, Generic)

deriveFromJSON toOptionFieldName ''AWSOpts
makeLenses ''AWSOpts

data Settings = Settings
<<<<<<< HEAD
    { _setMaxTotalBytes     :: !Int
    , _setDisableCloudFront :: !Bool
=======
    { _setMaxTotalBytes   :: !Int
    , _setDownloadLinkTTL :: !Word
>>>>>>> 3966ea2a
    } deriving (Show, Generic)

deriveFromJSON toOptionFieldName ''Settings
makeLenses ''Settings

data Opts = Opts
    { _optCargohold :: !Endpoint
    , _optAws       :: !AWSOpts
    , _optSettings  :: !Settings
    } deriving (Show, Generic)

deriveFromJSON toOptionFieldName ''Opts
makeLenses ''Opts

parseOptions :: IO Opts
parseOptions = execParser (info (helper <*> optsParser) desc)
  where
    desc = header "CargoHold - Asset Service" <> fullDesc

optsParser :: Parser Opts
optsParser = Opts <$>
    (Endpoint <$>
        (textOption $
            long "host" 
            <> value "*4"
            <> showDefault
            <> metavar "HOSTNAME"
            <> help "Hostname or address to bind to")
        <*>
        (option auto $
            long "port"
            <> short 'p'
            <> metavar "PORT"
            <> help "Port to listen on"))
    <*> awsParser
    <*> settingsParser
  where
    cloudFrontParser :: Parser CloudFrontOpts
    cloudFrontParser = CloudFrontOpts <$>
            (fmap Domain . textOption $
                long "aws-cloudfront-domain"
                <> metavar "STRING"
                <> help "AWS CloudFront Domain")

        <*> (fmap KeyPairId . textOption $
                long "aws-cloudfront-keypair-id"
                <> metavar "STRING"
                <> help "AWS CloudFront Keypair ID")

        <*> strOption
                (long "aws-cloudfront-private-key"
                <> metavar "FILE"
                <> help "AWS CloudFront Private Key")

    awsParser :: Parser AWSOpts
    awsParser = AWSOpts <$>
            (option parseAWSEndpoint $
                long "aws-s3-endpoint"
                <> value (AWSEndpoint "s3.eu-west-1.amazonaws.com" True 443)
                <> metavar "STRING" 
                <> showDefault
                <> help "aws S3 endpoint")

        <*> (option parseAWSEndpoint $
                long "aws-s3-endpoint"
                <> value (AWSEndpoint "s3.eu-west-1.amazonaws.com" True 443)
                <> metavar "STRING"
                <> showDefault
                <> help "aws S3 endpoint")

        <*> (fmap T.pack . strOption $
                long "aws-s3-bucket"
                <> metavar "STRING"
                <> help "S3 bucket name")
        <*> optional cloudFrontParser

    settingsParser :: Parser Settings
    settingsParser = Settings <$>
            option auto
            (long "max-total-bytes"
            <> metavar "INT"
            <> value (25 * 1024 * 1024)
            <> showDefault
            <> help "Maximum allowed size in bytes for uploads")
<<<<<<< HEAD

        <*> (switch $
            long "disable-cloudfront"
            <> help "Use this option if you wish to use S3 directly (useful for testing).")
=======
        <*> option auto
            (long "download-link-ttl"
            <> metavar "INT"
            <> value 300
            <> showDefault
            <> help "TTL for download links in seconds")
>>>>>>> 3966ea2a
<|MERGE_RESOLUTION|>--- conflicted
+++ resolved
@@ -27,13 +27,7 @@
 makeLenses ''CloudFrontOpts
 
 data AWSOpts = AWSOpts
-<<<<<<< HEAD
     { _awsS3Endpoint   :: AWSEndpoint
-=======
-    { _awsKeyId        :: !(Maybe Aws.AccessKeyId)
-    , _awsSecretKey    :: !(Maybe Aws.SecretAccessKey)
-    , _awsS3Endpoint   :: AWSEndpoint
->>>>>>> 3966ea2a
     , _awsS3Bucket     :: Text
     , _awsCloudFront   :: Maybe CloudFrontOpts
     } deriving (Show, Generic)
@@ -42,13 +36,8 @@
 makeLenses ''AWSOpts
 
 data Settings = Settings
-<<<<<<< HEAD
-    { _setMaxTotalBytes     :: !Int
-    , _setDisableCloudFront :: !Bool
-=======
     { _setMaxTotalBytes   :: !Int
     , _setDownloadLinkTTL :: !Word
->>>>>>> 3966ea2a
     } deriving (Show, Generic)
 
 deriveFromJSON toOptionFieldName ''Settings
@@ -112,13 +101,6 @@
                 <> showDefault
                 <> help "aws S3 endpoint")
 
-        <*> (option parseAWSEndpoint $
-                long "aws-s3-endpoint"
-                <> value (AWSEndpoint "s3.eu-west-1.amazonaws.com" True 443)
-                <> metavar "STRING"
-                <> showDefault
-                <> help "aws S3 endpoint")
-
         <*> (fmap T.pack . strOption $
                 long "aws-s3-bucket"
                 <> metavar "STRING"
@@ -133,16 +115,9 @@
             <> value (25 * 1024 * 1024)
             <> showDefault
             <> help "Maximum allowed size in bytes for uploads")
-<<<<<<< HEAD
-
-        <*> (switch $
-            long "disable-cloudfront"
-            <> help "Use this option if you wish to use S3 directly (useful for testing).")
-=======
         <*> option auto
             (long "download-link-ttl"
             <> metavar "INT"
             <> value 300
             <> showDefault
-            <> help "TTL for download links in seconds")
->>>>>>> 3966ea2a
+            <> help "TTL for download links in seconds")