--- conflicted
+++ resolved
@@ -1,9 +1,5 @@
 name:          galley-types
-<<<<<<< HEAD
-version:       0.78.0
-=======
 version:       0.80.0
->>>>>>> 2c1fded3
 author:        Wire Swiss GmbH
 maintainer:    Wire Swiss GmbH <backend@wire.com>
 copyright:     (c) 2017 Wire Swiss GmbH
